#
#  GAME TRANSLATIONS
#
#  Contributing:
#
#    If you want to contribute, please make a pull request on this respository
#    and I will have a look.
#
#  Placeholders:
#
#    Do *not* replace placeholders! Placeholders have a special syntax like
#    `Hotkey: <key>`. They are encapsulated within angle brackets. The correct
#    translation for this one in German for example would be: `Taste: <key>` (notice
#    how the placeholder stayed '<key>' and was not replaced!)
#
#  Adding a new language:
#
#    If you want to add a new language, ask me in the discord and I will setup
#    the basic structure so the game also detects it.
#

steamPage:
    # This is the short text appearing on the steam page
    shortText: shapez.io es un juego sobre construir fábricas para automatizar la creación y combinación de figuras cada vez más complejas en un mapa infinito.

    # This is the long description for the steam page - It is contained here so you can help to translate it, and I will regulary update the store page.
    # NOTICE:
    # - Do not translate the first line (This is the gif image at the start of the store)
    # - Please keep the markup (Stuff like [b], [list] etc) in the same format
    longText: >-
        [img]{STEAM_APP_IMAGE}/extras/store_page_gif.gif[/img]

        shapez.io es un juego sobre construir fábricas para automatizar la creación y combinación de figuras. Entrega las cada vez más complejas figuras requeridas para progresar y desbloquea mejoras para aumentar la velocidad de tu fábrica.

        Al aumentar la demanda, necesitarás escalar tu fábrica para ajustarte a las necesidades - ¡No te olvides de los recursos, necesitarás expandirte en el [b]mapa infinito[/b]!

        Ya que las figuras pueden ser aburridas, necesitarás mezclar colores para pintar las figuras - Combina recursos de colores rojo, verde y azul para producir diferentes colores y pintar figuras para satisfacer la demanda.

        Este juego cuenta con 18 niveles (¡Que te mantendrán ocupado durante horas!) pero estoy constantemente añadiendo nuevo contenido - ¡Hay mucho planeado!


        [b]Ventajas del juego completo[/b]

        [list]
            [*] Puntos de referencia en el mapa
            [*] Partidas guardadas ilimitadas
            [*] Modo nocturno
            [*] Más opciones
            [*] Permitirme seguir desarrollando shapez.io ❤️
            [*] Más características en el futuro!
        [/list]

        [b]Características planeadas y sugerencias de la comunidad[/b]

        Este juego es de código abierto - Cualquiera puede contribuir! A parte de eso, escucho [b]mucho[/b] a la comunidad! Intento leer todas las sugerencias e intento tener en cuenta todo el feedback posible.
        [list]
            [*] Modo historia en el que los edificios cuesten figuras
            [*] Más niveles y edificios (exclusivos del juego completo)
            [*] Mapas diferentes y tal vez obstáculos en el mapa
            [*] Configuración en la creación del mapa (Editar el número y tamaño de los recursos, la semilla, y más)
            [*] Más tipos de formas
            [*] Mejoras de rendimiento (Aunque el juego ya funciona muy bien!)
            [*] Modo para daltónicos
            [*] Y mucho más!
        [/list]

        Además asegúrate de comprobar el tablero de Trello para ver todo lo planificado! https://trello.com/b/ISQncpJP/shapezio

global:
    loading: Cargando
    error: Error

    # How big numbers are rendered, e.g. "10,000"
    thousandsDivider: "."

    # The suffix for large numbers, e.g. 1.3k, 400.2M, etc.
    suffix:
        thousands: k
        millions: M
        billions: B
        trillions: T

    # Shown for infinitely big numbers
    infinite: inf

    time:
        # Used for formatting past time dates
        oneSecondAgo: hace un segundo
        xSecondsAgo: hace <x> segundos
        oneMinuteAgo: hace un minuto
        xMinutesAgo: hace <x> minutos
        oneHourAgo: hace una hora
        xHoursAgo: hace <x> horas
        oneDayAgo: hace un día
        xDaysAgo: hace <x> días

        # Short formats for times, e.g. '5h 23m'
        secondsShort: <seconds>s
        minutesAndSecondsShort: <minutes>m <seconds>s
        hoursAndMinutesShort: <hours>h <minutes>m

        xMinutes: <x> minutos

    keys:
        tab: TAB
        control: CTRL
        alt: ALT
        escape: ESC
        shift: SHIFT
        space: ESPACIO

demoBanners:
    # This is the "advertisement" shown in the main menu and other various places
    title: Versión de Prueba
    intro: >-
        ¡Obtén el juego completo para conseguir todas las características!

mainMenu:
    play: Jugar
    continue: Continuar
    newGame: Nuevo Juego
    changelog: Historial de cambios
    importSavegame: Importar
    openSourceHint: ¡Este juego es de código abierto!
    discordLink: Servidor de Discord Oficial
    helpTranslate: ¡Ayuda a traducirlo!
    madeBy: Desarrollado por <author-link>

    # This is shown when using firefox and other browsers which are not supported.
    browserWarning: >-
        ¡Lo siento, pero el juego funcionará despacio en tu navegador! Obtén el juego completo o descarga Chrome para la experiencia completa.

    savegameLevel: Nivel <x>
    savegameLevelUnknown: Nivel desconocido

    contests:
        contest_01_03062020:
            title: "Concurso #01"
            desc: ¡Gana <strong>25$</strong> por la base más impresionante!
            longDesc: >-
                ¡Para devolveros algo a vosotros he pensado que molaría hacer consursos semanales!
                <br><br>
                <strong>¡El tema de esta semana:</strong> Construye la base más chula!
                <br><br>
                Este es el trato:<br>
                <ul class="bucketList">
                    <li>Envía una captura de pantalla de tu base a <strong>contest@shapez.io</strong></li>
                    <li>Puntos extra si lo subes a redes sociales!</li>
                    <li>Elegiré 5 capturas de pantalla y las propondré a la comunidad de <strong>discord</strong> para que vote.</li>
                    <li>El ganador obtendrá <strong>25$</strong> (Paypal, tarjeta de regalo de Amazon, lo que prefieras)</li>
                    <li>Deadline: 07.06.2020 12:00 AM CEST</li>
                </ul>
                <br>
                Estoy esperando para ver vuestras increíbles creaciones!

        showInfo: Ver
        contestOver: El concurso ha terminado - Únete al discord para enterarte sobre nuevos concursos!
    subreddit: Reddit

dialogs:
    buttons:
        ok: OK
        delete: Borrar
        cancel: Cancelar
        later: Más Tarde
        restart: Volver A Empezar
        reset: Reiniciar
        getStandalone: Obtener Juego Completo
        deleteGame: Sé Lo Que Hago
        viewUpdate: Ver Actualización
        showUpgrades: Ver Mejoras
        showKeybindings: Ver Atajos De teclado

    importSavegameError:
        title: Error de Importación
        text: >-
            Fallo al importar tu partida guardada:

    importSavegameSuccess:
        title: Partida Guardada Importada
        text: >-
            Tu partida guardada ha sido importada con éxito.

    gameLoadFailure:
        title: Error de Carga
        text: >-
            No se ha podido cargar la partida guardada:

    confirmSavegameDelete:
        title: Confirmar borrado
        text: >-
            ¿Seguro que quieres borrar la partida?

    savegameDeletionError:
        title: Fallo al borrar
        text: >-
            Fallo al borrar la partida guardada:

    restartRequired:
        title: Reinicio requerido
        text: >-
            Tienes que reinciar la partida para aplicar los cambios.

    editKeybinding:
        title: Cambiar atajos de teclado
        desc: Presiona la tecla o botón del ratón que quieras asignar o escape para cancelar.

    resetKeybindingsConfirmation:
        title: Reiniciar atajos de teclado
        desc: Esto devolverá todos los atajos de teclado a los valores por defecto. Por favor, confirma.

    keybindingsResetOk:
        title: Reseteo de los atajos de teclado
        desc: ¡Los atajos de taclado han sito reseteados a los valores por defecto!

    featureRestriction:
        title: Versión de Prueba
        desc: Has intentado acceder a una característica (<feature>) que no está disponible en la demo. ¡Considera obtener el juego completo para la experiencia completa!

    oneSavegameLimit:
        title: partidas guardadas limitadas
        desc: Solo puedes tener una partida guardada a la vez en la versión de prueba. ¡Por favor elimina la ya existente u obtén el juego completo!
    updateSummary:
        title: ¡Nueva actualización!
        desc: >-
            Estos son los cambios desde la última vez que jugaste:

    upgradesIntroduction:
        title: Desbloquear Mejoras
        desc: >-
            Todas las figuras pueden ser usadas para desbloquear mejoras - <strong>¡No destruyas tus fábricas anteriores!</strong>
            La pestaña de mejoras está en la esquina superior derecha de la pantalla.

    massDeleteConfirm:
        title: Confirmar borrado
        desc: >-
            ¡Estás borrando muchos edificios (<count> para ser exactos)! ¿Estás seguro de querer hacer esto?

    massCutConfirm:
        title: Confirmar corte
        desc: >-
            ¡Estás cortando muchos edificios (<count> para ser exactos)! ¿Estas seguro de
            que quieres hacer esto?

    blueprintsNotUnlocked:
        title: No desbloqueado todavía
        desc: >-
            ¡Los planos no han sido desbloqueados todavía! Completa más niveles para desbloquearlos.
    keybindingsIntroduction:
        title: Atajos de teclado útiles
        desc: >-
            El juego tiene muchos atajos de teclado que facilitan la tarea de construir grandes fábricas.
            ¡Aquí hay algunos, pero asegúrate de <strong>comprobar los atajos de teclado</strong>!<br><br>
            <code class='keybinding'>CTRL</code> + Arrastrar: Selecciona un área para copiarla / borrarla.<br>
            <code class='keybinding'>SHIFT</code>: Mánten pulsado para colocar varias veces el mismo edificio.<br>
            <code class='keybinding'>ALT</code>: Invierte la orientación de las cintas transportadoras colocadas.<br>

    createMarker:
        title: Nuevo marcador
        desc: Dale un nombre significativo, tambien puedes agregarle la <strong>clave</strong> de una forma (La cual puedes generar <a href="https://viewer.shapez.io" target="_blank">aquí</a>)

    markerDemoLimit:
        desc: Sólo puedes crear dos marcadores en la versión de prueba. ¡Obtén el juego completo para marcas ilimitadas!

    exportScreenshotWarning:
        title: Exportar captura de pantalla
        desc: >-
<<<<<<< HEAD
            Has pedido una captura de pantalla. Por favor ten en cuenta de que
            puede tardar bastante en las bases grandes ¡E incluso crashear tu juego!
=======
            Has pedido una captura de pantalla. Por favor ten en cuenta que
            puede tardar bastante en las bases grandes ¡He incluso crashear tu juego!
>>>>>>> 030194f5

ingame:
    # This is shown in the top left corner and displays useful keybindings in
    # every situation
    keybindingsOverlay:
        moveMap: Mover
        selectBuildings: Seleccionar área
        stopPlacement: Parar de colocar
        rotateBuilding: Rotar edificio
        placeMultiple: Colocar varios
        reverseOrientation: Invertir la orientación
        disableAutoOrientation: Desactivar la auto-orientación
        toggleHud: Habilitar el HUD
        placeBuilding: Colocar edificio
        createMarker: Crear marca
        delete: Destruir
        pasteLastBlueprint: Pegar último plano
        lockBeltDirection: Activar planificador de cintas transportadoras
        plannerSwitchSide: Invertir giro del planificador
        cutSelection: Cortar
        copySelection: Copiar
        clearSelection: Limpiar Selección
        pipette: Pipette

    # Everything related to placing buildings (I.e. as soon as you selected a building
    # from the toolbar)
    buildingPlacement:
        # Buildings can have different variants which are unlocked at later levels,
        # and this is the hint shown when there are multiple variants available.
        cycleBuildingVariants: Pulsa <key> para rotar por las distintas variantes.

        # Shows the hotkey in the ui, e.g. "Hotkey: Q"
        hotkeyLabel: >-
            Tecla: <key>

        infoTexts:
            speed: Velocidad
            range: Rango
            storage: Almacenamiento
            oneItemPerSecond: 1 elemento / segundo
            itemsPerSecond: <x> elementos / s
            itemsPerSecondDouble: (x2)

            tiles: <x> casillas

    # The notification when completing a level
    levelCompleteNotification:
        # <level> is replaced by the actual level, so this gets 'Level 03' for example.
        levelTitle: Nivel <level>
        completed: Completado
        unlockText: ¡Has desbloqueado <reward>!
        buttonNextLevel: Siguiente Nivel

    # Notifications on the lower right
    notifications:
        newUpgrade: ¡Una nueva mejora está disponible!
        gameSaved: Tu partida ha sido guardada.

    # The "Upgrades" window
    shop:
        title: Mejoras
        buttonUnlock: Mejorar

        # Gets replaced to e.g. "Tier IX"
        tier: Nivel <x>

        # The roman number for each tier
        tierLabels: [I, II, III, IV, V, VI, VII, VIII, IX, X]

        maximumLevel: NIVEL MÁXIMO (Velocidad x<currentMult>)

    # The "Statistics" window
    statistics:
        title: Estadísticas
        dataSources:
            stored:
                title: Almacenado
                description: Muestra la cantidad de figuras guardadas en tu edificio central.
            produced:
                title: Producido
                description: Muestra todas las figuras que tu fábrica entera produce, incluyendo productos intermedios.
            delivered:
                title: Entregados
                description: Muestra las figuras que son entregadas a tu edificio central.
        noShapesProduced: Todavía no se han producido figuras.

        # Displays the shapes per minute, e.g. '523 / m'
        shapesPerMinute: <shapes> / m

    # Settings menu, when you press "ESC"
    settingsMenu:
        playtime: Tiempo de juego

        buildingsPlaced: Edificios
        beltsPlaced: Cintas transportadoras

        buttons:
            continue: Continuar
            settings: Opciones
            menu: Volver al Menú Principal

    # Bottom left tutorial hints
    tutorialHints:
        title: ¿Necesitas ayuda?
        showHint: Mostrar Pista
        hideHint: Cerrar

    # When placing a blueprint
    blueprintPlacer:
        cost: Coste

    # Map markers
    waypoints:
        waypoints: Marcadores
        hub: Edificio Central
        description: Click izquierdo sobre un marcador para ir ahí, click derecho para borrarlo. <br><br> Pulsa <keybinding> para crear un marcador de la vista actual o <strong>click derecho</strong> para crear un marcador en la posición seleccionada.
        creationSuccessNotification: El marcador ha sido creado.

    # Interactive tutorial
    interactiveTutorial:
        title: Tutorial
        hints:
            1_1_extractor: ¡Coloca un <strong>extractor</strong> encima de un <strong>círculo</strong> para extraerlo!
            1_2_conveyor: >-
                ¡Conecta el extractor con una <strong>cinta transportadora</strong> a tu edificio central!<br><br> Pista: <strong>Pulsa y arrastra</strong> la cinta transportadora con el ratón!
            1_3_expand: >-
                ¡Esto <strong>NO</strong> es un "juego de esperar"! Construye más extractores y cintas transportadoras para completar el objetivo más rápido.<br><br> Pista: Mantén pulsado <strong>SHIFT</strong> para colocar varios extractores y usa <strong>R</strong> para rotarlos.

    colors:
        red: Rojo
        green: Verde
        blue: Azul
        yellow: Amarillo
        purple: Morado
        cyan: Cian
        white: Blanco
        uncolored: Sin color
    shapeViewer:
        title: Capas
        empty: Vacio

# All shop upgrades
shopUpgrades:
    belt:
        name: Cintas transportadoras, Distribuidores y Túneles
        description: Velocidad x<currentMult> → x<newMult>
    miner:
        name: Extracción
        description: Velocidad x<currentMult> → x<newMult>
    processors:
        name: Cortar, Rotar y Apilar
        description: Velocidad x<currentMult> → x<newMult>
    painting:
        name: Mezclado y Pintado
        description: Velocidad x<currentMult> → x<newMult>

# Buildings and their name / description
buildings:
    belt:
        default:
            name: &belt Cinta Transportadora
            description: Transporta elementos, mantén pulsado y arrastra para colocar múltiples.

    miner: # Internal name for the Extractor
        default:
            name: &miner Extractor
            description: Colócalo sobre una figura o un color para extraerlo.

        chainable:
            name: Extractor (Encadenado)
            description: Colócalo sobre una figura o un color para extraerlo. Puede ser encadenado.

    underground_belt: # Internal name for the Tunnel
        default:
            name: &underground_belt Túnel
            description: Permite contruir un túnel para transportar los elementos por debajo de edificios y otras cintas transportadoras.

        tier2:
            name: Túnel de nivel II
            description: Permite contruir un túnel para transportar los elementos por debajo de edificios y otras cintas transportadoras.

    splitter: # Internal name for the Balancer
        default:
            name: &splitter Balanceador
            description: Multifuncional - Distribuye equitativamente todas las entradas a todas las salidas.

        compact:
            name: Fusionador (compacto)
            description: Junta dos cintas transportadoras en una.

        compact-inverse:
            name: Fusionador (compacto)
            description: Junta dos cintas transportadoras en una.

    cutter:
        default:
            name: &cutter Cortador
            description: Corta las figuras de arriba a abajo y saca ambas mitades. <strong> ¡Si solo usas una parte, asegúrate de destruir la otra parte o se parará!</strong>
        quad:
            name: Cortador (Cuádruple)
            description: Corta figuras en cuatro partes. <strong> ¡Si solo usas una parte, asegúrate de destruir las otras partes o se parará!</strong>

    rotater:
        default:
            name: &rotater Rotador
            description: Rota la figura en sentido horario, 90 grados.
        ccw:
            name: Rotador (Inverso)
            description: Rota las figuras en sentido antihorario, 90 grados.

    stacker:
        default:
            name: &stacker Apilador
            description: Junta ambos elementos. Si no pueden ser juntados, el elemento de la derecha es colocado encima del elemento de la izquierda.

    mixer:
        default:
            name: &mixer Mezclador de colores
            description: Junta dos colores usando mezcla aditiva.

    painter:
        default:
            name: &painter Pintor
            description: &painter_desc Colorea la figura entera con el color que entra por la izquierda.
        mirrored:
            name: *painter
            description: *painter_desc
        double:
            name: Pintor (Doble)
            description: Colorea las figuras que entran por la izquierda con el color que entra por arriba.
        quad:
            name: Pintor (Cuádruple)
            description: Permite colorear cada cuadrante de una figura con un color distinto.

    trash:
        default:
            name: &trash Basurero
            description: Acepta entradas desde todos los lados y los destruye. Para Siempre.

        storage:
            name: Almacenamiento.
            description: Guarda el exceso de elementos, hasta cierta cantidad. Puede ser usado para controlar el desborde de elementos.

    hub:
        deliver: Envía
        toUnlock: para desbloquear
        levelShortcut: LVL

storyRewards:
    # Those are the rewards gained from completing the store
    reward_cutter_and_trash:
        title: Cortador de Figuras
<<<<<<< HEAD
        desc: Acabas de desbloquear el <strong>cortador</strong> - corta las figuras por la mitad <strong>de arriba abajo</strong> ¡Sin importar su orientación!<br><br>Asegúrate de deshacerte de lo que no vayas a usar o <strong>se parará</strong> - Para ese propósito te he dado una basura, que destruye todo lo que le pongas!
=======
        desc: Acabas de desbloquear el <strong>cortador</strong> - corta las figuras por la mitad <strong>de arriba abajo</strong> ¡Sin importar su orientación!<br><br>Asegurate de deshacerte de lo que no vayas a usar o <strong>se parará</strong> - Para ese propósito te he dado una basura, que destruye todo lo que le pongas!
>>>>>>> 030194f5

    reward_rotater:
        title: Rotador
        desc: ¡El <strong>rotador</strong> ha sido desbloqueado! Rota figuras en sentido horario, 90 grados.

    reward_painter:
        title: Pintor
        desc: El <strong>pintor</strong> ha sido desbloqueado - ¡Extrae vetas de color (igual que lo haces con las figuras) y combínalas con una figura en el pintor para colorearlas! <br><br>PD: Si tienes alguna forma de daltonismo, ¡hay un <strong>modo para daltonicos</strong> en las configuraciones!
       
    reward_mixer:
        title: Mezclador de Color
        desc: El <strong>mezclador</strong> ha sido desbloqueado - ¡Combina dos colores usando <strong>mezcla aditiva</strong> con este edificio!

    reward_stacker:
        title: Apilador
        desc: ¡Ahora puedes combinar figuras con el <strong>apilador</strong>! Ambas entradas son combinadas, y si pueden ser colocadas una junto a la otra serán <strong>fusionadas</strong>. ¡Si no, la entrada derecha será <strong>apilada encima</strong> de la entrada izquierda!

    reward_splitter:
        title: Separador/Fusión
        desc: El <strong>balanceador</strong> multiusos ha sido desbloqueado - ¡Puede ser usado para construir fábricas más grandes <strong>separando y uniendo elementos</strong> en varias cintas transportadoras!<br><br>

    reward_tunnel:
        title: Túnel
        desc: El <strong>túnel</strong> ha sido desbloqueado - ¡Ahora puedes transportar elementos por debajo de edificios u otras cintas!

    reward_rotater_ccw:
        title: Rotador Inverso
        desc: Has desbloqueado una variante del <strong>rotador</strong> - ¡Te permite rotar en sentido antihorario! Para construirlo selecciona el rotador y <strong>pulsa 'T' para ciclar por sus variantes</strong>

    reward_miner_chainable:
        title: Extractor en Cadena
        desc: ¡Has desbloqueado el <strong>extractor en cadena</strong>! Puede <strong>enviar los recursos</strong> a otros extractores, así puedes extraer recursos más eficientemente

    reward_underground_belt_tier_2:
        title: Túnel de Nivel II
        desc: Has desbloqueado una nueva variante del <strong>túnel</strong> - ¡Tiene un <strong>mayor rango</strong>, ahora puedes mezclar los distintos tipos de túneles!

    reward_splitter_compact:
        title: Balanceador Compacto
        desc: Has desbloqueado una variante compacta del <strong>balanceador</strong> - ¡Acepta dos entradas y las junta en una salida!

    reward_cutter_quad:
        title: Cortador Cuádruple
        desc: Has desbloqueado una variante del <strong>cortador</strong> - ¡Permite cortar figuras en <strong>cuatro partes</strong> en vez de solo dos!

    reward_painter_double:
        title: Doble Pintor
        desc: Has desbloqueado una variante del <strong>pintor</strong> - ¡Funciona como un pintor regular pero procesa <strong>dos formas a la vez</strong>, consumiendo solo un color en vez de dos!

    reward_painter_quad:
        title: Cuádruple Pintor
        desc: Has desbloqueado una variante del <strong>pintor</strong> - ¡Permite pintar cada parte de una figura individualmente!

    reward_storage:
        title: Almacenamiento Intermedio
        desc: Has desbloqueado una variante de la <strong>basura</strong> - ¡Permite almacenar elementos hasta una cierta capacidad!

    reward_freeplay:
        title: Juego libre
        desc: ¡Lo has conseguido! ¡Has desbloqueado el <strong>Juego Libre</strong>! ¡Esto significa que las figuras son ahora generadas aleatoriamente! (¡No te preocupes, más contenido está planeado para el juego completo!)

    reward_blueprints:
        title: Planos
        desc: ¡Ahora puedes <strong>copiar y pegar</strong> partes de tu fábrica! Selecciona un área (Mantén pulsado CTRL, después arrastra con el ratón), y pulsa 'C' para copiarlo.<br><br>Pegarlo <strong>no es gratis</strong>, necesitas producir <strong>figuras de planos</strong> para poder permitírtelo (Esas que acabas de entregar).

    # Special reward, which is shown when there is no reward actually
    no_reward:
        title: Siguiente Nivel
        desc: >-
            Este nivel no da recompensa, ¡pero el siguiente si! <br><br> PS: Mejor no destruyas la fábrica que tienes - ¡Necesitarás <strong>todas</strong> esas figuras más adelante para <strong>desbloquear mejoras</strong>!

no_reward_freeplay:
        title: Siguiente Nivel
        desc: >-
            ¡Felicidades! ¡Por cierto, hay más contenido planeado para el juego completo!

settings:
    title: Opciones
    categories:
        game: Juego
        app: Aplicación

    versionBadges:
        dev: Desarrollo
        staging: Staging
        prod: Producción
    buildDate: Generado <at-date>

    labels:
        uiScale:
            title: Escala de la Interfaz
            description: >-
                Cambia el tamaño de la interfaz de usuario. La interfaz seguirá escalando dependiendo de la resolución de tu dispositivo, pero esta opción controla la cantidad de la escala.
            scales:
                super_small: Muy pequeño
                small: Pequeño
                regular: Mediano
                large: Grande
                huge: Enorme

        scrollWheelSensitivity:
            title: Sensibilidad del zoom
            description: >-
                Cambia cómo de sensible es el zoom (Tanto la rueda del ratón como el trackpad)
            sensitivity:
                super_slow: Muy Lento
                slow: Lento
                regular: Normal
                fast: Rápido
                super_fast: Muy Rápido

        movementSpeed:
            title: Velocidad de movimiento
            description: Cambia qué tan rápido se mueve la cámara al usar el teclado.
            speeds:
                super_slow: Super lento
                slow: Lento
                regular: Regular
                fast: Rápido
                super_fast: Súper rápido
                extremely_fast: Extremadamente rápido

        language:
            title: Idioma
            description: >-
                Cambia el idioma. Todas las traducciones son contribuciones de los usuarios y pueden estar incompletas!
        fullscreen:
            title: Pantalla Completa
            description: >-
                Es recomendado jugar en pantalla completa para conseguir la mejor experiencia. Solo disponible en el juego completo.
        soundsMuted:
            title: Silenciar Sonidos
            description: >-
                Si está habilitado, silencia todos los efectos de sonido.

        musicMuted:
            title: Silenciar Música
            description: >-
                Si está habilitado, silencia toda la música.

        theme:
            title: Tema del Juego
            description: >-
                Elije el tema del juego (claro/oscuro).

            themes:
                dark: Oscuro
                light: Claro

        refreshRate:
            title: Objetivo de Simulación
            description: >-
                Si tienes un monitor de 144hz, cambia la tasa de refresco. Así el juego se ejecutará correctamente a una mayor tasa de refresco. Esto puede disminuir los FPS si tu ordenador no es lo suficientemente rápido.

        alwaysMultiplace:
            title: Colocación Múltiple
            description: >-
                Si está activado, todos los edificios quedarán seleccionados después de colocarlos hasta que lo canceles. Es equivalente a pulsar SHIFT permanentemente.

        offerHints:
            title: Pistas y Tutorial
            description: >-
                Activa para recibir pistas y tutoriales mientras juegas. También oculta algunos elementos de la interfaz hasta cierto nivel para hacer más fácil la introducción al juego.

        enableTunnelSmartplace:
            title: Túneles Inteligentes
            description: >-
                Si está activado, colocar túneles automáticamente eliminará las cintas transportadoras innecesarias. Esto también permite arrastrar con el ratón y los túneles excedentes serán eliminados.

        vignette:
            title: Viñeta
            description: >-
                Activa el efecto viñeta que oscurece las esquinas de la pantalla y hace el texto más fácil de leer.

        autosaveInterval:
            title: Intervalo de Autoguardado
            description: >-
                Controla cada cuánto tiempo se guarda el juego automáticamente. Aquí también puedes deshabilitarlo por completo.
            intervals:
                one_minute: 1 Minuto
                two_minutes: 2 Minutos
                five_minutes: 5 Minutos
                ten_minutes: 10 Minutos
                twenty_minutes: 20 Minutos
                disabled: Deshabilitado
        compactBuildingInfo:
            title: Información Compacta de Edificios
            description: >-
<<<<<<< HEAD
                Acorta la caja de información mostrando solo sus razones. Si no, se mostrará una descripción y una imagen.
=======
                Acorta la caja de información mostrando solo sus ratios. Si no, se mostrará una descripción y una imagen.
>>>>>>> 030194f5
        disableCutDeleteWarnings:
            title: Deshabilitar las advertencias de Cortar/Eliminar
            description: >-
                Deshabilita los diálogos de advertencia que se muestran cuando se cortan/eliminan más de 100 elementos.

        enableColorBlindHelper:
            title: Modo para Daltónicos
<<<<<<< HEAD
            description: Activa varias herramientas que permiten jugar si eres daltónico.
        rotationByBuilding:
          title: Rotación por tipo de edificio
          description: >-
            Cada tipo de edificio recuerda la última rotación que le diste individualmente.
            Esto puede ser más cómodo si cambias habitualmente entre tipos de edificios para colocar.
=======
            description: Activa varias herramientas que facilitan jugar si tienes alguna forma de daltonismo.
        rotationByBuilding:
          title: Rotación por tipo de edificio
          description: >-
            Cada tipo de edificio recuerda la última rotación que seleccionaste individualmente.
            Esto puede ser mucho más cómodo si cambias a menudo entre colocar diferentes tipos de edificio.
>>>>>>> 030194f5

keybindings:
    title: Atajos de Teclado
    hint: >-
        Pista: Asegúrate de usar CTRL, SHIFT y ALT! Habilitan distintas opciones de colocación.
    resetKeybindings: Reestablecer Atajos de Teclado

    categoryLabels:
        general: Aplicación
        ingame: Juego
        navigation: Navegación
        placement: Colocación
        massSelect: Selección Masiva
        buildings: Atajos de Edificios
        placementModifiers: Modificadores de Colocación

    mappings:
        confirm: Confirmar
        back: Atrás
        mapMoveUp: Mover Arriba
        mapMoveRight: Mover a la Derecha
        mapMoveDown: Move Abajo
        mapMoveLeft: Move a la Izquierda
        centerMap: Centro del Mapa

        mapZoomIn: Acercarse
        mapZoomOut: Alejarse
        createMarker: Crear Marca

        menuOpenShop: Mejoras
        menuOpenStats: Estadísticas

        toggleHud: Activar interfáz
        toggleFPSInfo: Activa FPS e información de depurado
        belt: *belt
        splitter: *splitter
        underground_belt: *underground_belt
        miner: *miner
        cutter: *cutter
        rotater: *rotater
        stacker: *stacker
        mixer: *mixer
        painter: *painter
        trash: *trash

        rotateWhilePlacing: Rotar
        rotateInverseModifier: >-
            Modificador: Rotar inversamente en su lugar
        cycleBuildingVariants: Ciclar variantes
        confirmMassDelete: Confirmar Borrado Masivo
        cycleBuildings: Ciclar Edificios
        lockBeltDirection: Colocar en línea recta

        massSelectStart: Mantén pulsado y arrastra para empezar
        massSelectSelectMultiple: Seleccionar múltiples áreas
        massSelectCopy: Copiar área

        placementDisableAutoOrientation: Desactivar orientación automática
        placeMultiple: Permanecer en modo de construcción
        placeInverse: Invierte automáticamente la orientación de las cintas transportadoras
        pasteLastBlueprint: Pegar último plano
        massSelectCut: Cortar área
        exportScreenshot: Exportar toda la base como imagen
        mapMoveFaster: Mover más rápido
        switchDirectionLockSide: "Planner: Switch side"
        pipette: Pipette

about:
    title: Sobre el Juego
    body: >-
        Este juego es de código abierto y ha sido desarrollado por <a href="https://github.com/tobspr"
        target="_blank">Tobias Springer</a> (Ese soy yo).<br><br>

        Si quieres contribuir revisa <a href="<githublink>"
        target="_blank">shapez.io en github</a>.<br><br>

        Este juego no habría sido posible si no fuera por la gran comunidad de Discord
        sobre mis juegos - ¡Deberías unirte al <a href="<discordlink>"
        target="_blank">servidor de Discord</a>!<br><br>

        La banda sonora ha sido creada por <a href="https://soundcloud.com/pettersumelius"
        target="_blank">Peppsen</a> - Él es genial.<br><br>

        Finalmente muchísimas gracias a mi amigo <a
        href="https://github.com/niklas-dahl" target="_blank">Niklas</a> - Sin nuestras sesiones
        de Factorio este juego nunca existiría.

changelog:
    title: Historial de Cambios

demo:
    features:
        restoringGames: Recuperando partidas guardadas
        importingGames: Importando partidas guardadas
        oneGameLimit: Limitado a una partida guardada
        customizeKeybindings: Personalizando Atajos de Teclado
        exportingBase: Exportando base entera como captura de pantalla

    settingNotAvailable: No disponible en la versión de prueba.<|MERGE_RESOLUTION|>--- conflicted
+++ resolved
@@ -265,13 +265,8 @@
     exportScreenshotWarning:
         title: Exportar captura de pantalla
         desc: >-
-<<<<<<< HEAD
-            Has pedido una captura de pantalla. Por favor ten en cuenta de que
-            puede tardar bastante en las bases grandes ¡E incluso crashear tu juego!
-=======
             Has pedido una captura de pantalla. Por favor ten en cuenta que
             puede tardar bastante en las bases grandes ¡He incluso crashear tu juego!
->>>>>>> 030194f5
 
 ingame:
     # This is shown in the top left corner and displays useful keybindings in
@@ -524,11 +519,8 @@
     # Those are the rewards gained from completing the store
     reward_cutter_and_trash:
         title: Cortador de Figuras
-<<<<<<< HEAD
-        desc: Acabas de desbloquear el <strong>cortador</strong> - corta las figuras por la mitad <strong>de arriba abajo</strong> ¡Sin importar su orientación!<br><br>Asegúrate de deshacerte de lo que no vayas a usar o <strong>se parará</strong> - Para ese propósito te he dado una basura, que destruye todo lo que le pongas!
-=======
-        desc: Acabas de desbloquear el <strong>cortador</strong> - corta las figuras por la mitad <strong>de arriba abajo</strong> ¡Sin importar su orientación!<br><br>Asegurate de deshacerte de lo que no vayas a usar o <strong>se parará</strong> - Para ese propósito te he dado una basura, que destruye todo lo que le pongas!
->>>>>>> 030194f5
+
+        desc: Acabas de desbloquear el <strong>cortador</strong> - corta las figuras por la mitad <strong>de arriba abajo</strong> ¡Sin importar su orientación!<br><br>Asegúrate de deshacerte de lo que no vayas a usar o <strong>se parará</strong> - Para ese propósito te he dado una basura que destruye todo lo que le pongas!
 
     reward_rotater:
         title: Rotador
@@ -717,11 +709,8 @@
         compactBuildingInfo:
             title: Información Compacta de Edificios
             description: >-
-<<<<<<< HEAD
-                Acorta la caja de información mostrando solo sus razones. Si no, se mostrará una descripción y una imagen.
-=======
                 Acorta la caja de información mostrando solo sus ratios. Si no, se mostrará una descripción y una imagen.
->>>>>>> 030194f5
+                
         disableCutDeleteWarnings:
             title: Deshabilitar las advertencias de Cortar/Eliminar
             description: >-
@@ -729,21 +718,13 @@
 
         enableColorBlindHelper:
             title: Modo para Daltónicos
-<<<<<<< HEAD
-            description: Activa varias herramientas que permiten jugar si eres daltónico.
+            description: Activa varias herramientas que facilitan jugar si tienes alguna forma de daltonismo.
+            
         rotationByBuilding:
           title: Rotación por tipo de edificio
           description: >-
             Cada tipo de edificio recuerda la última rotación que le diste individualmente.
-            Esto puede ser más cómodo si cambias habitualmente entre tipos de edificios para colocar.
-=======
-            description: Activa varias herramientas que facilitan jugar si tienes alguna forma de daltonismo.
-        rotationByBuilding:
-          title: Rotación por tipo de edificio
-          description: >-
-            Cada tipo de edificio recuerda la última rotación que seleccionaste individualmente.
-            Esto puede ser mucho más cómodo si cambias a menudo entre colocar diferentes tipos de edificio.
->>>>>>> 030194f5
+            Esto puede ser más cómodo si cambias a menudo entre colocar diferentes tipos de edificios.
 
 keybindings:
     title: Atajos de Teclado
