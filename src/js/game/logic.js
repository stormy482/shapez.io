import { globalConfig } from "../core/config";
import { createLogger } from "../core/logging";
import { STOP_PROPAGATION } from "../core/signal";
import { round2Digits } from "../core/utils";
import { enumDirection, enumDirectionToVector, enumInvertedDirections, Vector } from "../core/vector";
import { getBuildingDataFromCode } from "./building_codes";
import { enumWireVariant } from "./components/wire";
import { Entity } from "./entity";
import { FluidItem } from "./items/fluid_item";
import { CHUNK_OVERLAY_RES } from "./map_chunk_view";
import { MetaBuilding } from "./meta_building";
import { GameRoot } from "./root";
import { WireNetwork } from "./systems/wire";
import { PipeNetwork } from "./systems/pipe";

const logger = createLogger("ingame/logic");

/**
 * Typing helper
 * @typedef {Array<{
 *  entity: Entity,
 *  slot: import("./components/item_ejector").ItemEjectorSlot,
 *  fromTile: Vector,
 *  toDirection: enumDirection
 * }>} EjectorsAffectingTile
 */

/**
 * Typing helper
 * @typedef {Array<{
 *  entity: Entity,
 *  slot: import("./components/item_acceptor").ItemAcceptorSlot,
 *  toTile: Vector,
 *  fromDirection: enumDirection
 * }>} AcceptorsAffectingTile
 */

/**
 * @typedef {{
 *     acceptors: AcceptorsAffectingTile,
 *     ejectors: EjectorsAffectingTile
 * }} AcceptorsAndEjectorsAffectingTile
 */

export class GameLogic {
    /**
     *
     * @param {GameRoot} root
     */
    constructor(root) {
        this.root = root;
    }

    /**
     * Checks if the given entity can be placed
     * @param {Entity} entity
     * @param {Vector=} offset Optional, move the entity by the given offset first
     * @returns {boolean} true if the entity could be placed there
     */
    checkCanPlaceEntity(entity, offset = null) {
        // Compute area of the building
        const rect = entity.components.StaticMapEntity.getTileSpaceBounds();
        if (offset) {
            rect.x += offset.x;
            rect.y += offset.y;
        }

        // Check the whole area of the building
        for (let x = rect.x; x < rect.x + rect.w; ++x) {
            for (let y = rect.y; y < rect.y + rect.h; ++y) {
                // Check if there is any direct collision
                const otherEntity = this.root.map.getLayerContentXY(x, y, entity.layer);
                if (otherEntity) {
                    const metaClass = otherEntity.components.StaticMapEntity.getMetaBuilding();
                    if (!metaClass.getIsReplaceable()) {
                        // This one is a direct blocker
                        return false;
                    }
                }
<<<<<<< HEAD
=======
<<<<<<< Updated upstream
=======
>>>>>>> 3cc81c9d

                // Check if there is any fluid underneath it
                const tile = this.root.map.getLowerLayerContentXY(x, y);
                if (tile && tile.getItemType() === "fluid") {
                    const metaClass = entity.components.StaticMapEntity.getMetaBuilding();

<<<<<<< HEAD
                    if (!metaClass.placeableToFluids(tile.getAsCopyableKey())) {
                        return false;
                    }
                }
=======
                    if (!metaClass.isPlaceableToFluids(tile.getAsCopyableKey())) {
                        return false;
                    }
                } else {
                    const metaClass = entity.components.StaticMapEntity.getMetaBuilding();

                    if (!metaClass.isPlaceableToGround()) {
                        return false;
                    }
                }
>>>>>>> Stashed changes
>>>>>>> 3cc81c9d
            }
        }

        // Perform additional placement checks
        if (this.root.signals.prePlacementCheck.dispatch(entity, offset) === STOP_PROPAGATION) {
            return false;
        }

        return true;
    }

    /**
     * Attempts to place the given building
     * @param {object} param0
     * @param {Vector} param0.origin
     * @param {number} param0.rotation
     * @param {number} param0.originalRotation
     * @param {number} param0.rotationVariant
     * @param {string} param0.variant
     * @param {MetaBuilding} param0.building
     * @returns {Entity}
     */
    tryPlaceBuilding({ origin, rotation, rotationVariant, originalRotation, variant, building }) {
        const entity = building.createEntity({
            root: this.root,
            origin,
            rotation,
            originalRotation,
            rotationVariant,
            variant,
        });
        if (this.checkCanPlaceEntity(entity)) {
            this.freeEntityAreaBeforeBuild(entity);
            this.root.map.placeStaticEntity(entity);
            this.root.entityMgr.registerEntity(entity);
            return entity;
        }
        return null;
    }

    /**
     * Removes all entities with a RemovableMapEntityComponent which need to get
     * removed before placing this entity
     * @param {Entity} entity
     */
    freeEntityAreaBeforeBuild(entity) {
        const staticComp = entity.components.StaticMapEntity;
        const rect = staticComp.getTileSpaceBounds();
        // Remove any removeable colliding entities on the same layer
        for (let x = rect.x; x < rect.x + rect.w; ++x) {
            for (let y = rect.y; y < rect.y + rect.h; ++y) {
                const contents = this.root.map.getLayerContentXY(x, y, entity.layer);
                if (contents) {
                    assertAlways(
                        contents.components.StaticMapEntity.getMetaBuilding().getIsReplaceable(),
                        "Tried to replace non-repleaceable entity"
                    );
                    if (!this.tryDeleteBuilding(contents)) {
                        assertAlways(false, "Tried to replace non-repleaceable entity #2");
                    }
                }
            }
        }

        // Perform other callbacks
        this.root.signals.freeEntityAreaBeforeBuild.dispatch(entity);
    }

    /**
     * Performs a bulk operation, not updating caches in the meantime
     * @param {function} operation
     */
    performBulkOperation(operation) {
        logger.warn("Running bulk operation ...");
        assert(!this.root.bulkOperationRunning, "Can not run two bulk operations twice");
        this.root.bulkOperationRunning = true;
        const now = performance.now();
        const returnValue = operation();
        const duration = performance.now() - now;
        logger.log("Done in", round2Digits(duration), "ms");
        assert(this.root.bulkOperationRunning, "Bulk operation = false while bulk operation was running");
        this.root.bulkOperationRunning = false;
        this.root.signals.bulkOperationFinished.dispatch();
        return returnValue;
    }

    /**
     * Returns whether the given building can get removed
     * @param {Entity} building
     */
    canDeleteBuilding(building) {
        const staticComp = building.components.StaticMapEntity;
        return staticComp.getMetaBuilding().getIsRemovable();
    }

    /**
     * Tries to delete the given building
     * @param {Entity} building
     */
    tryDeleteBuilding(building) {
        if (!this.canDeleteBuilding(building)) {
            return false;
        }
        this.root.map.removeStaticEntity(building);
        this.root.entityMgr.destroyEntity(building);
        this.root.entityMgr.processDestroyList();
        return true;
    }

    /**
     * Computes the flag for a given tile
     * @param {object} param0
     * @param {enumWireVariant} param0.wireVariant
     * @param {Vector} param0.tile The tile to check at
     * @param {enumDirection} param0.edge The edge to check for
     */
    computeWireEdgeStatus({ wireVariant, tile, edge }) {
        const offset = enumDirectionToVector[edge];
        const targetTile = tile.add(offset);

        // Search for relevant pins
        const pinEntities = this.root.map.getLayersContentsMultipleXY(targetTile.x, targetTile.y);

        // Go over all entities which could have a pin
        for (let i = 0; i < pinEntities.length; ++i) {
            const pinEntity = pinEntities[i];
            const pinComp = pinEntity.components.WiredPins;
            const staticComp = pinEntity.components.StaticMapEntity;

            // Skip those who don't have pins
            if (!pinComp) {
                continue;
            }

            // Go over all pins
            const pins = pinComp.slots;
            for (let k = 0; k < pinComp.slots.length; ++k) {
                const pinSlot = pins[k];
                const pinLocation = staticComp.localTileToWorld(pinSlot.pos);
                const pinDirection = staticComp.localDirectionToWorld(pinSlot.direction);

                // Check if the pin has the right location
                if (!pinLocation.equals(targetTile)) {
                    continue;
                }

                // Check if the pin has the right direction
                if (pinDirection !== enumInvertedDirections[edge]) {
                    continue;
                }

                // Found a pin!
                return true;
            }
        }

        // Now check if there's a connectable entity on the wires layer
        const targetEntity = this.root.map.getTileContent(targetTile, "wires");
        if (!targetEntity) {
            return false;
        }

        const targetStaticComp = targetEntity.components.StaticMapEntity;

        // Check if its a crossing
        const wireTunnelComp = targetEntity.components.WireTunnel;
        if (wireTunnelComp) {
            return true;
        }

        // Check if its a wire
        const wiresComp = targetEntity.components.Wire;
        if (!wiresComp) {
            return false;
        }

        // It's connected if its the same variant
        return wiresComp.variant === wireVariant;
    }

    /**
     * Returns all wire networks this entity participates in on the given tile
     * @param {Entity} entity
     * @param {Vector} tile
     * @returns {Array<WireNetwork>|null} Null if the entity is never able to be connected at the given tile
     */
    getEntityWireNetworks(entity, tile) {
        let canConnectAtAll = false;

        /** @type {Set<WireNetwork>} */
        const networks = new Set();

        const staticComp = entity.components.StaticMapEntity;
        const wireComp = entity.components.Wire;
        if (wireComp) {
            canConnectAtAll = true;
            if (wireComp.linkedNetwork) {
                networks.add(wireComp.linkedNetwork);
            }
        }

        const tunnelComp = entity.components.WireTunnel;
        if (tunnelComp) {
            canConnectAtAll = true;
            for (let i = 0; i < tunnelComp.linkedNetworks.length; ++i) {
                networks.add(tunnelComp.linkedNetworks[i]);
            }
        }

        const pinsComp = entity.components.WiredPins;
        if (pinsComp) {
            const slots = pinsComp.slots;
            for (let i = 0; i < slots.length; ++i) {
                const slot = slots[i];
                const slotLocalPos = staticComp.localTileToWorld(slot.pos);
                if (slotLocalPos.equals(tile)) {
                    canConnectAtAll = true;
                    if (slot.linkedNetwork) {
                        networks.add(slot.linkedNetwork);
                    }
                }
            }
        }

        if (!canConnectAtAll) {
            return null;
        }

        return Array.from(networks);
    }

    /**
     * Computes the flag for a given tile
     * @param {object} param0
     * @param {Vector} param0.tile The tile to check at
     * @param {enumDirection} param0.edge The edge to check for
     */
    computePipeEdgeStatus({ tile, edge }) {
        const offset = enumDirectionToVector[edge];
        const targetTile = tile.add(offset);

        // Search for relevant pins
        const pinEntities = this.root.map.getLayersContentsMultipleXY(targetTile.x, targetTile.y);

        // Go over all entities which could have a pin
        for (let i = 0; i < pinEntities.length; ++i) {
            const pinEntity = pinEntities[i];
            const pinComp = pinEntity.components.FluidPins;
            const staticComp = pinEntity.components.StaticMapEntity;

            // Skip those who don't have pins
            if (!pinComp) {
                continue;
            }

            // Go over all pins
            const pins = pinComp.slots;
            for (let k = 0; k < pinComp.slots.length; ++k) {
                const pinSlot = pins[k];
                const pinLocation = staticComp.localTileToWorld(pinSlot.pos);
                const pinDirection = staticComp.localDirectionToWorld(pinSlot.direction);

                // Check if the pin has the right location
                if (!pinLocation.equals(targetTile)) {
                    continue;
                }

                // Check if the pin has the right direction
                if (pinDirection !== enumInvertedDirections[edge]) {
                    continue;
                }

                // Found a pin!
                return true;
            }
        }

        // Now check if there's a connectable entity on the wires layer
        const targetEntity = this.root.map.getTileContent(targetTile, "regular");
        if (!targetEntity) {
            return false;
        }

        // Check if its a pipe
        const pipeComp = targetEntity.components.Pipe;
        if (!pipeComp) {
            return false;
        }

        return true;
    }

    /**
     * Returns all wire networks this entity participates in on the given tile
     * @param {Entity} entity
     * @param {Vector} tile
     * @returns {Array<PipeNetwork>|null} Null if the entity is never able to be connected at the given tile
     */
    getEntityPipeNetworks(entity, tile) {
        let canConnectAtAll = false;

        /** @type {Set<PipeNetwork>} */
        const networks = new Set();

        const staticComp = entity.components.StaticMapEntity;
        const pipeComp = entity.components.Pipe;
        if (pipeComp) {
            canConnectAtAll = true;
            if (pipeComp.linkedNetwork) {
                networks.add(pipeComp.linkedNetwork);
            }
        }

        // const tunnelComp = entity.components.WireTunnel;
        // if (tunnelComp) {
        //     canConnectAtAll = true;
        //     for (let i = 0; i < tunnelComp.linkedNetworks.length; ++i) {
        //         networks.add(tunnelComp.linkedNetworks[i]);
        //     }
        // }

        const pinsComp = entity.components.FluidPins;
        if (pinsComp) {
            const slots = pinsComp.slots;
            for (let i = 0; i < slots.length; ++i) {
                const slot = slots[i];
                const slotLocalPos = staticComp.localTileToWorld(slot.pos);
                if (slotLocalPos.equals(tile)) {
                    canConnectAtAll = true;
                    if (slot.linkedNetwork) {
                        networks.add(slot.linkedNetwork);
                    }
                }
            }
        }

        if (!canConnectAtAll) {
            return null;
        }

        return Array.from(networks);
    }

    /**
     * Returns if the entities tile *and* his overlay matrix is intersected
     * @param {Entity} entity
     * @param {Vector} worldPos
     */
    getIsEntityIntersectedWithMatrix(entity, worldPos) {
        const staticComp = entity.components.StaticMapEntity;
        const tile = worldPos.toTileSpace();

        if (!staticComp.getTileSpaceBounds().containsPoint(tile.x, tile.y)) {
            // No intersection at all
            return;
        }

        const data = getBuildingDataFromCode(staticComp.code);
        const overlayMatrix = data.metaInstance.getSpecialOverlayRenderMatrix(
            staticComp.rotation,
            data.rotationVariant,
            data.variant,
            entity
        );
        // Always the same
        if (!overlayMatrix) {
            return true;
        }

        const localPosition = worldPos
            .divideScalar(globalConfig.tileSize)
            .modScalar(1)
            .multiplyScalar(CHUNK_OVERLAY_RES)
            .floor();

        return !!overlayMatrix[localPosition.x + localPosition.y * 3];
    }

    g(tile, edge) {}

    /**
     * Returns the acceptors and ejectors which affect the current tile
     * @param {Vector} tile
     * @returns {AcceptorsAndEjectorsAffectingTile}
     */
    getEjectorsAndAcceptorsAtTile(tile) {
        /** @type {EjectorsAffectingTile} */
        let ejectors = [];
        /** @type {AcceptorsAffectingTile} */
        let acceptors = [];

        // Well .. please ignore this code! :D
        for (let dx = -1; dx <= 1; ++dx) {
            for (let dy = -1; dy <= 1; ++dy) {
                if (Math.abs(dx) + Math.abs(dy) !== 1) {
                    continue;
                }

                const entity = this.root.map.getLayerContentXY(tile.x + dx, tile.y + dy, "regular");
                if (entity) {
                    let ejectorSlots = [];
                    let acceptorSlots = [];

                    const staticComp = entity.components.StaticMapEntity;
                    const itemEjector = entity.components.ItemEjector;
                    const itemAcceptor = entity.components.ItemAcceptor;
                    const beltComp = entity.components.Belt;

                    if (itemEjector) {
                        ejectorSlots = itemEjector.slots.slice();
                    }

                    if (itemAcceptor) {
                        acceptorSlots = itemAcceptor.slots.slice();
                    }

                    if (beltComp) {
                        const fakeEjectorSlot = beltComp.getFakeEjectorSlot();
                        const fakeAcceptorSlot = beltComp.getFakeAcceptorSlot();
                        ejectorSlots.push(fakeEjectorSlot);
                        acceptorSlots.push(fakeAcceptorSlot);
                    }

                    for (let ejectorSlot = 0; ejectorSlot < ejectorSlots.length; ++ejectorSlot) {
                        const slot = ejectorSlots[ejectorSlot];
                        const wsTile = staticComp.localTileToWorld(slot.pos);
                        const wsDirection = staticComp.localDirectionToWorld(slot.direction);
                        const targetTile = wsTile.add(enumDirectionToVector[wsDirection]);
                        if (targetTile.equals(tile)) {
                            ejectors.push({
                                entity,
                                slot,
                                fromTile: wsTile,
                                toDirection: wsDirection,
                            });
                        }
                    }

                    for (let acceptorSlot = 0; acceptorSlot < acceptorSlots.length; ++acceptorSlot) {
                        const slot = acceptorSlots[acceptorSlot];
                        const wsTile = staticComp.localTileToWorld(slot.pos);
                        for (let k = 0; k < slot.directions.length; ++k) {
                            const direction = slot.directions[k];
                            const wsDirection = staticComp.localDirectionToWorld(direction);

                            const sourceTile = wsTile.add(enumDirectionToVector[wsDirection]);
                            if (sourceTile.equals(tile)) {
                                acceptors.push({
                                    entity,
                                    slot,
                                    toTile: wsTile,
                                    fromDirection: wsDirection,
                                });
                            }
                        }
                    }
                }
            }
        }
        return { ejectors, acceptors };
    }
}<|MERGE_RESOLUTION|>--- conflicted
+++ resolved
@@ -77,23 +77,11 @@
                         return false;
                     }
                 }
-<<<<<<< HEAD
-=======
-<<<<<<< Updated upstream
-=======
->>>>>>> 3cc81c9d
 
                 // Check if there is any fluid underneath it
                 const tile = this.root.map.getLowerLayerContentXY(x, y);
                 if (tile && tile.getItemType() === "fluid") {
                     const metaClass = entity.components.StaticMapEntity.getMetaBuilding();
-
-<<<<<<< HEAD
-                    if (!metaClass.placeableToFluids(tile.getAsCopyableKey())) {
-                        return false;
-                    }
-                }
-=======
                     if (!metaClass.isPlaceableToFluids(tile.getAsCopyableKey())) {
                         return false;
                     }
@@ -104,8 +92,6 @@
                         return false;
                     }
                 }
->>>>>>> Stashed changes
->>>>>>> 3cc81c9d
             }
         }
 
