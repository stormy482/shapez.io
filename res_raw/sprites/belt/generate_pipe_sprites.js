--- conflicted
+++ resolved
@@ -6,11 +6,7 @@
 const { createCanvas } = require("canvas");
 const fs = require("fs");
 const path = require("path");
-<<<<<<< HEAD
-const outputFolder = path.join(__dirname, "..", "buildings");
-=======
 const outputFolder = path.join(__dirname, "..", "pipes");
->>>>>>> 2b856ffb
 const dimensions = 192;
 const lineSize = 50;
 const lowerLineSize = 72;
@@ -42,11 +38,6 @@
         lineContext.lineCap = "round";
         lineContext.imageSmoothingEnabled = false;
 
-<<<<<<< HEAD
-            // Draw lower lines
-=======
-        // Draw lower lines
->>>>>>> 2b856ffb
         partLines.forEach(([x1, y1, x2, y2]) => {
             lineContext.beginPath();
             lineContext.moveTo(x1 * dimensions, y1 * dimensions);
